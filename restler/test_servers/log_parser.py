--- conflicted
+++ resolved
@@ -390,14 +390,9 @@
             
 class JsonFormattedBugsLogParser(LogParser):
     class FileType(enumerate):
-<<<<<<< HEAD
-        Bugs =1,
-        BugDetails=2,
-        BugBuckets_ByChecker= 3
-=======
         Bugs = 'Bugs',
         BugDetails = 'BugDetails',
->>>>>>> f2fecfd6
+        BugBuckets_ByChecker = 'BugBuckets_ByChecker'
 
 
     def __init__(self, path, fileType):
@@ -423,31 +418,15 @@
 
         """
         try:
-<<<<<<< HEAD
-            if self._fileType == JsonFormattedBugsLogParser.FileType.Bugs: #"Bugs":
-                with open(self._path, 'r') as bugs:
-                        bugs_json = json.load(bugs)
-                self._bug_list = bugs_json['bugs']
-            elif self._fileType == JsonFormattedBugsLogParser.FileType.BugDetails:
-                with open(self._path, 'r') as bugs:
-                        bugs_json = json.load(bugs)
-                self._bug_detail = bugs_json
-            elif self._fileType == JsonFormattedBugsLogParser.FileType.BugBuckets_ByChecker:
-                with open(self._path, 'r') as bugs:
-                        bugs_json = json.load(bugs)
-                self._bug_buckets_bychecker = bugs_json['buckets']
-        except Exception as err:
-            logger.write_to_main(f"Failed to process grammar file: {self._path}; {err!s}", print_to_console=True)
-            print("Failed to read bugs log json. Log was not a complete bugs log.\n"
-=======
             with open(self._path, 'r') as bugs:
                 bugs_json = json.load(bugs)
             if self._fileType == JsonFormattedBugsLogParser.FileType.Bugs:
                 self._bug_list = bugs_json['bugs']
             elif self._fileType == JsonFormattedBugsLogParser.FileType.BugDetails:
                 self._bug_detail = bugs_json
+            elif self._fileType == JsonFormattedBugsLogParser.FileType.BugBuckets_ByChecker:
+                self._bug_buckets_bychecker = bugs_json['buckets']
         except Exception as err:
             print("Failed to read bug buckets file type {self._fileType} in bug buckets directory.\n"
->>>>>>> f2fecfd6
                       f"{err!s}")
             raise TestFailedException